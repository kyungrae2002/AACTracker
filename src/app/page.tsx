'use client';

import React, { useState, useEffect, useRef, useCallback, useMemo } from 'react';
import IrisTracker from '@/components/IrisTracker';
import AALayout from '@/components/AALayout';
import SelectionButton from '@/components/SelectionButton';
import { categories, subjects, predicates, buildSentence, WordOption } from '@/data/wordData';
import { getEnhancedSentence } from '@/lib/openai';

type SelectionStep = 'category' | 'subject' | 'predicate';

export default function MainPage() {
  const [currentStep, setCurrentStep] = useState<SelectionStep>('category');
  const [selectedCategory, setSelectedCategory] = useState<string>('');
  const [selectedSubject, setSelectedSubject] = useState<string>('');
  const [selectedPredicate, setSelectedPredicate] = useState<string>('');
  const [blinkMode, setBlinkMode] = useState<'single' | 'double'>('single');
  const [isDesktop, setIsDesktop] = useState(false);
  const [hoverProgress, setHoverProgress] = useState<Record<string, number>>({});
  const [currentPage, setCurrentPage] = useState(0);
  const [isMounted, setIsMounted] = useState(false);
  const [windowSize, setWindowSize] = useState({ width: 0, height: 0 });
  const [finalSentence, setFinalSentence] = useState<string>('');
  const [isGenerating, setIsGenerating] = useState<boolean>(false);
  const [isQuestionMode, setIsQuestionMode] = useState<boolean>(false);

<<<<<<< HEAD
  const hoverTimerRef = useRef<Record<string, NodeJS.Timeout | null>>({});
=======
  // 현재 선택된 버튼 인덱스
  const [selectedButtonIndex, setSelectedButtonIndex] = useState(0);

>>>>>>> b9f57579
  const buttonRefs = useRef<{ [key: string]: HTMLButtonElement | null }>({});
  const handleSelectionRef = useRef<((buttonId: string) => void) | null>(null);

  // Saccade 처리 중 플래그
  const isProcessingSaccadeRef = useRef(false);

  // 클라이언트 마운트 및 화면 크기 감지 통합
  useEffect(() => {
    const checkScreenSize = () => {
      const width = window.innerWidth;
      const height = window.innerHeight;
      setWindowSize({ width, height });
      setIsDesktop(width >= 1900 && height >= 1000);
    };

    setIsMounted(true);
    checkScreenSize();

    window.addEventListener('resize', checkScreenSize);
    return () => window.removeEventListener('resize', checkScreenSize);
  }, []);

  // 현재 단계에 따른 전체 옵션 가져오기
  const getAllOptions = useCallback((): WordOption[] => {
    switch (currentStep) {
      case 'category':
        return categories.slice(0, 4);
      case 'subject':
        return subjects;
      case 'predicate':
        return predicates[selectedCategory] || [];
      default:
        return [];
    }
  }, [currentStep, selectedCategory]);

  // 현재 페이지에 표시할 옵션 가져오기 (최대 4개)
  const getCurrentPageOptions = useCallback((): WordOption[] => {
    const allOptions = getAllOptions();

    if (currentStep === 'category') {
      return allOptions;
    }

    const startIdx = currentPage * 4;
    return allOptions.slice(startIdx, startIdx + 4);
  }, [getAllOptions, currentPage, currentStep]);

  // "다시" 버튼을 표시할지 확인
  const showNextButton = useCallback((): boolean => {
    if (currentStep === 'category') return false;
    const allOptions = getAllOptions();
    return allOptions.length > 4;
  }, [getAllOptions, currentStep]);

  // 선택 초기화
  const resetSelection = useCallback(() => {
<<<<<<< HEAD
    setCurrentStep('category');
    setSelectedCategory('');
    setSelectedSubject('');
    setSelectedPredicate('');
    setHoverProgress({});
    setCurrentPage(0);
    setFinalSentence('');
    setIsGenerating(false);
    setIsQuestionMode(false);
  }, []);

  // 선택 처리
  useEffect(() => {
    handleSelectionRef.current = (buttonId: string) => {
      if (buttonId === 'next_page') {
        const allOptions = getAllOptions();
        const nextPageStart = (currentPage + 1) * 4;
=======
    setSelection({
      currentStep: 'category',
      selectedCategory: '',
      selectedSubject: '',
      selectedPredicate: '',
      isQuestionMode: false,
    });
    setUI(prev => ({
      ...prev,
      currentPage: 0,
      finalSentence: '',
      isGenerating: false,
    }));
    setSelectedButtonIndex(0); // 첫 번째 버튼으로 리셋
  }, []);

  // 선택 처리 함수
  const handleSelection = useCallback((buttonId: string) => {
    if (buttonId === 'next_page') {
      const allOptions = getAllOptions();
      const nextPageStart = (ui.currentPage + 1) * 4;

      setUI(prev => ({
        ...prev,
        currentPage: nextPageStart >= allOptions.length ? 0 : prev.currentPage + 1
      }));
      return;
    }

    switch (selection.currentStep) {
      case 'category':
        setSelection(prev => ({
          ...prev,
          selectedCategory: buttonId,
          currentStep: 'subject',
        }));
        setUI(prev => ({ ...prev, currentPage: 0 }));
        setSelectedButtonIndex(0); // 첫 번째 버튼으로 리셋
        break;
>>>>>>> b9f57579

        if (nextPageStart >= allOptions.length) {
          setCurrentPage(0);
        } else {
          setCurrentPage(prev => prev + 1);
        }
<<<<<<< HEAD
        setHoverProgress({});
        return;
      }
=======
        setUI(prev => ({ ...prev, currentPage: 0 }));
        setSelectedButtonIndex(0); // 첫 번째 버튼으로 리셋
        break;
>>>>>>> b9f57579

      switch (currentStep) {
        case 'category':
          setSelectedCategory(buttonId);
          setCurrentStep('subject');
          setHoverProgress({});
          setCurrentPage(0);
          break;
        case 'subject':
          // 질문 버튼 처리
          if (buttonId === 'question_mode') {
            setIsQuestionMode(true);
            // 주어를 선택하지 않고 바로 서술어 단계로
            setCurrentStep('predicate');
            setHoverProgress({});
            setCurrentPage(0);
          } else {
            setSelectedSubject(buttonId);
            setCurrentStep('predicate');
            setHoverProgress({});
            setCurrentPage(0);
          }
          break;
        case 'predicate':
          setSelectedPredicate(buttonId);
          setHoverProgress({});

          // GPT API를 통해 문장 개선
          const subjectLabel = subjects.find(s => s.id === selectedSubject)?.label || '';
          const predicateLabel = predicates[selectedCategory]?.find(p => p.id === buttonId)?.label || '';
          let originalSentence = buildSentence(selectedSubject, buttonId, selectedCategory);

          // 질문 모드일 경우 물음표 추가
          if (isQuestionMode) {
            originalSentence = originalSentence + '?';
          }

          // 즉시 원본 문장을 표시하고 생성 중 상태로 변경
          setFinalSentence(originalSentence);
          setIsGenerating(true);

          // GPT API 호출 (비동기로 처리)
          getEnhancedSentence(subjectLabel, predicateLabel, selectedCategory, originalSentence, isQuestionMode)
            .then((enhanced) => {
              console.log('✅ GPT 응답 수신:', enhanced);
              setFinalSentence(enhanced);
              setIsGenerating(false);

              // GPT 응답 후 3초 대기 후 초기화
              setTimeout(() => {
                resetSelection();
              }, 3000);
            })
            .catch((error) => {
              console.error('❌ GPT 문장 생성 실패:', error);
              setIsGenerating(false);

              // 실패해도 3초 후 초기화
              setTimeout(() => {
                resetSelection();
              }, 3000);
            });
          break;
      }
    };
  }, [currentStep, currentPage, getAllOptions, resetSelection, selectedCategory, selectedSubject, isQuestionMode]);

  // 버튼 호버 시작
  const handleButtonHoverStart = useCallback((buttonId: string) => {
    if (hoverTimerRef.current[buttonId]) {
      clearInterval(hoverTimerRef.current[buttonId]!);
    }

    hoverTimerRef.current[buttonId] = setInterval(() => {
      setHoverProgress((prev) => {
        const currentProgress = prev[buttonId] || 0;
        const newProgress = Math.min(currentProgress + 1.6, 100);

        if (newProgress >= 100 && currentProgress < 100) {
          if (handleSelectionRef.current) {
            handleSelectionRef.current(buttonId);
          }
        }

<<<<<<< HEAD
        return { ...prev, [buttonId]: newProgress };
      });
    }, 16);
  }, []);

  // 버튼 호버 종료
  const handleButtonHoverEnd = useCallback((buttonId: string) => {
    if (hoverTimerRef.current[buttonId]) {
      clearInterval(hoverTimerRef.current[buttonId]!);
      hoverTimerRef.current[buttonId] = null;
    }

    const fadeTimer = setInterval(() => {
      setHoverProgress((prev) => {
        const currentProgress = prev[buttonId] || 0;
        const newProgress = Math.max(currentProgress - 6.4, 0);

        if (newProgress <= 0) {
          clearInterval(fadeTimer);
        }

        return { ...prev, [buttonId]: newProgress };
      });
    }, 16);
  }, []);

  // 시선 추적으로 버튼 감지
  useEffect(() => {
    if (!isMounted) return;

    let lastHoveredButton: string | null = null;

    const checkCursorOverButtons = () => {
      const gazeCursor = document.getElementById('gaze-tracking-cursor');
      if (!gazeCursor) return;
=======
        // 즉시 원본 문장 표시
        setUI(prev => ({
          ...prev,
          finalSentence: originalSentence,
          isGenerating: true,
        }));
        setSelection(prev => ({ ...prev, selectedPredicate: buttonId }));

        // GPT API 호출
        getEnhancedSentence(subjectLabel, predicateLabel, selection.selectedCategory, originalSentence, selection.isQuestionMode)
          .then((enhanced) => {
            setUI(prev => ({
              ...prev,
              finalSentence: enhanced,
              isGenerating: false,
            }));
            setTimeout(resetSelection, 3000);
          })
          .catch((error) => {
            console.error('GPT 문장 생성 실패:', error);
            setUI(prev => ({ ...prev, isGenerating: false }));
            setTimeout(resetSelection, 3000);
          });
        break;
    }
  }, [selection, ui.currentPage, getAllOptions, resetSelection]);
>>>>>>> b9f57579

  // Zone 기반 버튼 이동 핸들러
  const handleZoneChange = useCallback((direction: 'left' | 'right') => {
    // 이미 처리 중이면 무시
    if (isProcessingSaccadeRef.current) {
      console.log(`[MainPage] Ignoring duplicate saccade (already processing)`);
      return;
    }

    isProcessingSaccadeRef.current = true;
    console.log(`[MainPage] Saccade detected: ${direction}, Time: ${new Date().toISOString()}`);

    setSelectedButtonIndex((prev) => {
      const currentOptions = getCurrentPageOptions();
      let allButtons: WordOption[];

      // 주어 선택 단계에서는 질문 버튼도 추가
      if (currentStep === 'subject') {
        allButtons = [...currentOptions, { id: 'question_mode', label: '질문' }];
      } else {
        allButtons = showNextButton()
          ? [...currentOptions, { id: 'next_page', label: '다시' }]
          : currentOptions;
      }

      if (allButtons.length === 0) {
        isProcessingSaccadeRef.current = false;
        return prev;
      }

      let nextIndex;
      if (direction === 'right') {
        nextIndex = (prev + 1) % allButtons.length;
        console.log(`[MainPage] Moving right: ${prev} → ${nextIndex} (of ${allButtons.length} buttons)`);
      } else {
        nextIndex = prev === 0 ? allButtons.length - 1 : prev - 1;
        console.log(`[MainPage] Moving left: ${prev} → ${nextIndex} (of ${allButtons.length} buttons)`);
      }

      // 300ms 후에 플래그 리셋
      setTimeout(() => {
        isProcessingSaccadeRef.current = false;
      }, 300);

      return nextIndex;
    });
  }, [getCurrentPageOptions, selection.currentStep, showNextButton]);

<<<<<<< HEAD
    return () => {
      clearInterval(intervalId);
      Object.values(hoverTimerRef.current).forEach((timer) => {
        if (timer) clearInterval(timer);
      });
    };
  }, [currentStep, isMounted, getCurrentPageOptions, handleButtonHoverStart, handleButtonHoverEnd, showNextButton]);
=======
>>>>>>> b9f57579

  // 실시간 문장 생성
  const currentSentence = useMemo(() => {
    if (isGenerating) {
      return "GPT가 문장을 생성하는 중입니다...";
    }
    if (finalSentence) {
      return finalSentence;
    }
    let sentence = buildSentence(selectedSubject, selectedPredicate, selectedCategory);
    if (isQuestionMode && sentence) {
      sentence = sentence + '?';
    }
    return sentence;
  }, [selectedSubject, selectedPredicate, selectedCategory, finalSentence, isGenerating, isQuestionMode]);

  // 버튼 레이아웃 스타일
  const buttonContainerStyle = useMemo(() => {
    if (windowSize.width === 0) {
      return {
        left: '56px',
        top: '150px',
        gap: '25px',
        buttonWidth: 300,
      };
    }

    const currentOptions = getCurrentPageOptions();
    const hasNext = showNextButton();
    let buttonCount;

    if (currentStep === 'subject') {
      buttonCount = currentOptions.length + 1;
    } else {
      buttonCount = hasNext ? currentOptions.length + 1 : currentOptions.length;
    }
    const screenWidth = windowSize.width;

    let buttonWidth: number;
    if (buttonCount === 4) {
      buttonWidth = screenWidth / 5;
    } else if (buttonCount === 5) {
      buttonWidth = screenWidth / 6;
    } else {
      buttonWidth = screenWidth / (buttonCount + 2);
    }

    const gap = 25;
    const totalWidth = buttonCount * buttonWidth + (buttonCount - 1) * gap;
    const leftPosition = Math.max(56, (screenWidth - totalWidth) / 2);
    const topPosition = isDesktop ? '150px' : '140px';

    return {
      left: `${leftPosition}px`,
      top: topPosition,
      gap: `${gap}px`,
      buttonWidth: buttonWidth,
    };
  }, [windowSize, getCurrentPageOptions, showNextButton, isDesktop, currentStep]);

  // 긴 깜빡임 핸들러 (뒤로가기)
  const handleLongBlink = useCallback(() => {
    console.log('🔙 긴 깜빡임으로 뒤로가기 실행');
    resetSelection();
  }, [resetSelection]);

  // 짧은 깜빡임 여러 번 핸들러 (이모티콘 - 나중에 구현)
  const handleDoubleBlink = useCallback(() => {
    console.log('😊 짧은 깜빡임 여러 번 감지 - 이모티콘 기능 (추후 구현 예정)');
    // TODO: 이모티콘 기능 구현 시 여기에 코드 추가
    // 예: setShowEmoticonPanel(true);
  }, []);

  // 🔥 Hook 순서 위반 방지: 모든 Hook 호출 후에 조건부 렌더링
  if (!isMounted) {
    return null;
  }

  return (
    <>
<<<<<<< HEAD
      <IrisTracker
        onLongBlink={handleLongBlink}
        onDoubleBlink={handleDoubleBlink}
      />
=======
      <IrisTracker onZoneChange={handleZoneChange} />
>>>>>>> b9f57579
      <AALayout
        title={currentStep === 'category' ? '상황 선택' : currentStep === 'subject' ? '주어 선택' : '서술어 선택'}
        blinkMode={blinkMode}
        onBlinkModeChange={setBlinkMode}
        outputText={currentSentence}
        isDesktop={isDesktop}
        onBack={resetSelection}
      >
        <div
          className="absolute flex"
          style={buttonContainerStyle}
        >
          {getCurrentPageOptions().map((option, index) => (
            <SelectionButton
              key={option.id}
              ref={(el) => {
                if (el) buttonRefs.current[option.id] = el;
              }}
              id={option.id}
              label={option.label}
              progress={0}
              isDesktop={isDesktop}
              customWidth={buttonContainerStyle.buttonWidth}
<<<<<<< HEAD
              onClick={() => {
                if (handleSelectionRef.current) {
                  handleSelectionRef.current(option.id);
                }
              }}
              onMouseEnter={() => handleButtonHoverStart(option.id)}
              onMouseLeave={() => handleButtonHoverEnd(option.id)}
=======
              isSelected={index === selectedButtonIndex}
              onClick={() => handleSelection(option.id)}
>>>>>>> b9f57579
            />
          ))}

          {currentStep === 'subject' && (
            <SelectionButton
              ref={(el) => {
                if (el) buttonRefs.current.question_mode = el;
              }}
              id="question_mode"
              label="질문"
              progress={0}
              isDesktop={isDesktop}
              customWidth={buttonContainerStyle.buttonWidth}
              isNextButton={true}
<<<<<<< HEAD
              onClick={() => {
                if (handleSelectionRef.current) {
                  handleSelectionRef.current('question_mode');
                }
              }}
              onMouseEnter={() => handleButtonHoverStart('question_mode')}
              onMouseLeave={() => handleButtonHoverEnd('question_mode')}
=======
              isSelected={selectedButtonIndex === getCurrentPageOptions().length}
              onClick={() => handleSelection('question_mode')}
>>>>>>> b9f57579
            />
          )}

          {currentStep !== 'subject' && showNextButton() && (
            <SelectionButton
              ref={(el) => {
                if (el) buttonRefs.current.next_page = el;
              }}
              id="next_page"
              label="다시"
              progress={0}
              isDesktop={isDesktop}
              customWidth={buttonContainerStyle.buttonWidth}
              isNextButton={true}
<<<<<<< HEAD
              onClick={() => {
                if (handleSelectionRef.current) {
                  handleSelectionRef.current('next_page');
                }
              }}
              onMouseEnter={() => handleButtonHoverStart('next_page')}
              onMouseLeave={() => handleButtonHoverEnd('next_page')}
=======
              isSelected={selectedButtonIndex === getCurrentPageOptions().length}
              onClick={() => handleSelection('next_page')}
>>>>>>> b9f57579
            />
          )}
        </div>
      </AALayout>
    </>
  );
}<|MERGE_RESOLUTION|>--- conflicted
+++ resolved
@@ -1,11 +1,11 @@
 'use client';
 
 import React, { useState, useEffect, useRef, useCallback, useMemo } from 'react';
-import IrisTracker from '@/components/IrisTracker';
 import AALayout from '@/components/AALayout';
 import SelectionButton from '@/components/SelectionButton';
 import { categories, subjects, predicates, buildSentence, WordOption } from '@/data/wordData';
 import { getEnhancedSentence } from '@/lib/openai';
+import { useRegisterIrisHandlers } from '@/contexts/IrisTrackerContext';
 
 type SelectionStep = 'category' | 'subject' | 'predicate';
 
@@ -16,7 +16,6 @@
   const [selectedPredicate, setSelectedPredicate] = useState<string>('');
   const [blinkMode, setBlinkMode] = useState<'single' | 'double'>('single');
   const [isDesktop, setIsDesktop] = useState(false);
-  const [hoverProgress, setHoverProgress] = useState<Record<string, number>>({});
   const [currentPage, setCurrentPage] = useState(0);
   const [isMounted, setIsMounted] = useState(false);
   const [windowSize, setWindowSize] = useState({ width: 0, height: 0 });
@@ -24,15 +23,10 @@
   const [isGenerating, setIsGenerating] = useState<boolean>(false);
   const [isQuestionMode, setIsQuestionMode] = useState<boolean>(false);
 
-<<<<<<< HEAD
-  const hoverTimerRef = useRef<Record<string, NodeJS.Timeout | null>>({});
-=======
-  // 현재 선택된 버튼 인덱스
+  // 현재 선택된 버튼 인덱스 (zone 기반 선택)
   const [selectedButtonIndex, setSelectedButtonIndex] = useState(0);
 
->>>>>>> b9f57579
   const buttonRefs = useRef<{ [key: string]: HTMLButtonElement | null }>({});
-  const handleSelectionRef = useRef<((buttonId: string) => void) | null>(null);
 
   // Saccade 처리 중 플래그
   const isProcessingSaccadeRef = useRef(false);
@@ -88,38 +82,14 @@
 
   // 선택 초기화
   const resetSelection = useCallback(() => {
-<<<<<<< HEAD
     setCurrentStep('category');
     setSelectedCategory('');
     setSelectedSubject('');
     setSelectedPredicate('');
-    setHoverProgress({});
     setCurrentPage(0);
     setFinalSentence('');
     setIsGenerating(false);
     setIsQuestionMode(false);
-  }, []);
-
-  // 선택 처리
-  useEffect(() => {
-    handleSelectionRef.current = (buttonId: string) => {
-      if (buttonId === 'next_page') {
-        const allOptions = getAllOptions();
-        const nextPageStart = (currentPage + 1) * 4;
-=======
-    setSelection({
-      currentStep: 'category',
-      selectedCategory: '',
-      selectedSubject: '',
-      selectedPredicate: '',
-      isQuestionMode: false,
-    });
-    setUI(prev => ({
-      ...prev,
-      currentPage: 0,
-      finalSentence: '',
-      isGenerating: false,
-    }));
     setSelectedButtonIndex(0); // 첫 번째 버튼으로 리셋
   }, []);
 
@@ -127,189 +97,61 @@
   const handleSelection = useCallback((buttonId: string) => {
     if (buttonId === 'next_page') {
       const allOptions = getAllOptions();
-      const nextPageStart = (ui.currentPage + 1) * 4;
-
-      setUI(prev => ({
-        ...prev,
-        currentPage: nextPageStart >= allOptions.length ? 0 : prev.currentPage + 1
-      }));
+      const nextPageStart = (currentPage + 1) * 4;
+      setCurrentPage(nextPageStart >= allOptions.length ? 0 : currentPage + 1);
       return;
     }
 
-    switch (selection.currentStep) {
+    switch (currentStep) {
       case 'category':
-        setSelection(prev => ({
-          ...prev,
-          selectedCategory: buttonId,
-          currentStep: 'subject',
-        }));
-        setUI(prev => ({ ...prev, currentPage: 0 }));
+        setSelectedCategory(buttonId);
+        setCurrentStep('subject');
+        setCurrentPage(0);
         setSelectedButtonIndex(0); // 첫 번째 버튼으로 리셋
         break;
->>>>>>> b9f57579
-
-        if (nextPageStart >= allOptions.length) {
-          setCurrentPage(0);
+
+      case 'subject':
+        if (buttonId === 'question_mode') {
+          setIsQuestionMode(true);
+          setCurrentStep('predicate');
         } else {
-          setCurrentPage(prev => prev + 1);
+          setSelectedSubject(buttonId);
+          setCurrentStep('predicate');
         }
-<<<<<<< HEAD
-        setHoverProgress({});
-        return;
-      }
-=======
-        setUI(prev => ({ ...prev, currentPage: 0 }));
+        setCurrentPage(0);
         setSelectedButtonIndex(0); // 첫 번째 버튼으로 리셋
         break;
->>>>>>> b9f57579
-
-      switch (currentStep) {
-        case 'category':
-          setSelectedCategory(buttonId);
-          setCurrentStep('subject');
-          setHoverProgress({});
-          setCurrentPage(0);
-          break;
-        case 'subject':
-          // 질문 버튼 처리
-          if (buttonId === 'question_mode') {
-            setIsQuestionMode(true);
-            // 주어를 선택하지 않고 바로 서술어 단계로
-            setCurrentStep('predicate');
-            setHoverProgress({});
-            setCurrentPage(0);
-          } else {
-            setSelectedSubject(buttonId);
-            setCurrentStep('predicate');
-            setHoverProgress({});
-            setCurrentPage(0);
-          }
-          break;
-        case 'predicate':
-          setSelectedPredicate(buttonId);
-          setHoverProgress({});
-
-          // GPT API를 통해 문장 개선
-          const subjectLabel = subjects.find(s => s.id === selectedSubject)?.label || '';
-          const predicateLabel = predicates[selectedCategory]?.find(p => p.id === buttonId)?.label || '';
-          let originalSentence = buildSentence(selectedSubject, buttonId, selectedCategory);
-
-          // 질문 모드일 경우 물음표 추가
-          if (isQuestionMode) {
-            originalSentence = originalSentence + '?';
-          }
-
-          // 즉시 원본 문장을 표시하고 생성 중 상태로 변경
-          setFinalSentence(originalSentence);
-          setIsGenerating(true);
-
-          // GPT API 호출 (비동기로 처리)
-          getEnhancedSentence(subjectLabel, predicateLabel, selectedCategory, originalSentence, isQuestionMode)
-            .then((enhanced) => {
-              console.log('✅ GPT 응답 수신:', enhanced);
-              setFinalSentence(enhanced);
-              setIsGenerating(false);
-
-              // GPT 응답 후 3초 대기 후 초기화
-              setTimeout(() => {
-                resetSelection();
-              }, 3000);
-            })
-            .catch((error) => {
-              console.error('❌ GPT 문장 생성 실패:', error);
-              setIsGenerating(false);
-
-              // 실패해도 3초 후 초기화
-              setTimeout(() => {
-                resetSelection();
-              }, 3000);
-            });
-          break;
-      }
-    };
-  }, [currentStep, currentPage, getAllOptions, resetSelection, selectedCategory, selectedSubject, isQuestionMode]);
-
-  // 버튼 호버 시작
-  const handleButtonHoverStart = useCallback((buttonId: string) => {
-    if (hoverTimerRef.current[buttonId]) {
-      clearInterval(hoverTimerRef.current[buttonId]!);
-    }
-
-    hoverTimerRef.current[buttonId] = setInterval(() => {
-      setHoverProgress((prev) => {
-        const currentProgress = prev[buttonId] || 0;
-        const newProgress = Math.min(currentProgress + 1.6, 100);
-
-        if (newProgress >= 100 && currentProgress < 100) {
-          if (handleSelectionRef.current) {
-            handleSelectionRef.current(buttonId);
-          }
+
+      case 'predicate':
+        // GPT API를 통해 문장 개선
+        const subjectLabel = subjects.find(s => s.id === selectedSubject)?.label || '';
+        const predicateLabel = predicates[selectedCategory]?.find(p => p.id === buttonId)?.label || '';
+        let originalSentence = buildSentence(selectedSubject, buttonId, selectedCategory);
+
+        if (isQuestionMode) {
+          originalSentence = originalSentence + '?';
         }
 
-<<<<<<< HEAD
-        return { ...prev, [buttonId]: newProgress };
-      });
-    }, 16);
-  }, []);
-
-  // 버튼 호버 종료
-  const handleButtonHoverEnd = useCallback((buttonId: string) => {
-    if (hoverTimerRef.current[buttonId]) {
-      clearInterval(hoverTimerRef.current[buttonId]!);
-      hoverTimerRef.current[buttonId] = null;
-    }
-
-    const fadeTimer = setInterval(() => {
-      setHoverProgress((prev) => {
-        const currentProgress = prev[buttonId] || 0;
-        const newProgress = Math.max(currentProgress - 6.4, 0);
-
-        if (newProgress <= 0) {
-          clearInterval(fadeTimer);
-        }
-
-        return { ...prev, [buttonId]: newProgress };
-      });
-    }, 16);
-  }, []);
-
-  // 시선 추적으로 버튼 감지
-  useEffect(() => {
-    if (!isMounted) return;
-
-    let lastHoveredButton: string | null = null;
-
-    const checkCursorOverButtons = () => {
-      const gazeCursor = document.getElementById('gaze-tracking-cursor');
-      if (!gazeCursor) return;
-=======
         // 즉시 원본 문장 표시
-        setUI(prev => ({
-          ...prev,
-          finalSentence: originalSentence,
-          isGenerating: true,
-        }));
-        setSelection(prev => ({ ...prev, selectedPredicate: buttonId }));
+        setFinalSentence(originalSentence);
+        setIsGenerating(true);
+        setSelectedPredicate(buttonId);
 
         // GPT API 호출
-        getEnhancedSentence(subjectLabel, predicateLabel, selection.selectedCategory, originalSentence, selection.isQuestionMode)
+        getEnhancedSentence(subjectLabel, predicateLabel, selectedCategory, originalSentence, isQuestionMode)
           .then((enhanced) => {
-            setUI(prev => ({
-              ...prev,
-              finalSentence: enhanced,
-              isGenerating: false,
-            }));
+            setFinalSentence(enhanced);
+            setIsGenerating(false);
             setTimeout(resetSelection, 3000);
           })
           .catch((error) => {
             console.error('GPT 문장 생성 실패:', error);
-            setUI(prev => ({ ...prev, isGenerating: false }));
+            setIsGenerating(false);
             setTimeout(resetSelection, 3000);
           });
         break;
     }
-  }, [selection, ui.currentPage, getAllOptions, resetSelection]);
->>>>>>> b9f57579
+  }, [currentStep, currentPage, getAllOptions, resetSelection, selectedCategory, selectedSubject, isQuestionMode]);
 
   // Zone 기반 버튼 이동 핸들러
   const handleZoneChange = useCallback((direction: 'left' | 'right') => {
@@ -356,18 +198,7 @@
 
       return nextIndex;
     });
-  }, [getCurrentPageOptions, selection.currentStep, showNextButton]);
-
-<<<<<<< HEAD
-    return () => {
-      clearInterval(intervalId);
-      Object.values(hoverTimerRef.current).forEach((timer) => {
-        if (timer) clearInterval(timer);
-      });
-    };
-  }, [currentStep, isMounted, getCurrentPageOptions, handleButtonHoverStart, handleButtonHoverEnd, showNextButton]);
-=======
->>>>>>> b9f57579
+  }, [getCurrentPageOptions, currentStep, showNextButton]);
 
   // 실시간 문장 생성
   const currentSentence = useMemo(() => {
@@ -441,6 +272,15 @@
     // 예: setShowEmoticonPanel(true);
   }, []);
 
+  // IrisTracker 핸들러를 Context에 등록
+  const irisHandlers = useMemo(() => ({
+    onLongBlink: handleLongBlink,
+    onDoubleBlink: handleDoubleBlink,
+    onZoneChange: handleZoneChange,
+  }), [handleLongBlink, handleDoubleBlink, handleZoneChange]);
+
+  useRegisterIrisHandlers(irisHandlers);
+
   // 🔥 Hook 순서 위반 방지: 모든 Hook 호출 후에 조건부 렌더링
   if (!isMounted) {
     return null;
@@ -448,18 +288,8 @@
 
   return (
     <>
-<<<<<<< HEAD
-      <IrisTracker
-        onLongBlink={handleLongBlink}
-        onDoubleBlink={handleDoubleBlink}
-      />
-=======
-      <IrisTracker onZoneChange={handleZoneChange} />
->>>>>>> b9f57579
       <AALayout
         title={currentStep === 'category' ? '상황 선택' : currentStep === 'subject' ? '주어 선택' : '서술어 선택'}
-        blinkMode={blinkMode}
-        onBlinkModeChange={setBlinkMode}
         outputText={currentSentence}
         isDesktop={isDesktop}
         onBack={resetSelection}
@@ -479,18 +309,8 @@
               progress={0}
               isDesktop={isDesktop}
               customWidth={buttonContainerStyle.buttonWidth}
-<<<<<<< HEAD
-              onClick={() => {
-                if (handleSelectionRef.current) {
-                  handleSelectionRef.current(option.id);
-                }
-              }}
-              onMouseEnter={() => handleButtonHoverStart(option.id)}
-              onMouseLeave={() => handleButtonHoverEnd(option.id)}
-=======
               isSelected={index === selectedButtonIndex}
               onClick={() => handleSelection(option.id)}
->>>>>>> b9f57579
             />
           ))}
 
@@ -504,19 +324,9 @@
               progress={0}
               isDesktop={isDesktop}
               customWidth={buttonContainerStyle.buttonWidth}
-              isNextButton={true}
-<<<<<<< HEAD
-              onClick={() => {
-                if (handleSelectionRef.current) {
-                  handleSelectionRef.current('question_mode');
-                }
-              }}
-              onMouseEnter={() => handleButtonHoverStart('question_mode')}
-              onMouseLeave={() => handleButtonHoverEnd('question_mode')}
-=======
+              isNextButton={false}
               isSelected={selectedButtonIndex === getCurrentPageOptions().length}
               onClick={() => handleSelection('question_mode')}
->>>>>>> b9f57579
             />
           )}
 
@@ -531,18 +341,8 @@
               isDesktop={isDesktop}
               customWidth={buttonContainerStyle.buttonWidth}
               isNextButton={true}
-<<<<<<< HEAD
-              onClick={() => {
-                if (handleSelectionRef.current) {
-                  handleSelectionRef.current('next_page');
-                }
-              }}
-              onMouseEnter={() => handleButtonHoverStart('next_page')}
-              onMouseLeave={() => handleButtonHoverEnd('next_page')}
-=======
               isSelected={selectedButtonIndex === getCurrentPageOptions().length}
               onClick={() => handleSelection('next_page')}
->>>>>>> b9f57579
             />
           )}
         </div>
