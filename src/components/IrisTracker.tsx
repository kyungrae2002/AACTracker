'use client';

import React, { useState, useEffect, useRef, useCallback } from 'react';

interface Position {
  x: number;
  y: number;
}

interface GazeRatio {
  x: number;
  y: number;
}

interface EyeBounds {
  outer?: { x: number; y: number };
  inner?: { x: number; y: number };
  top?: { x: number; y: number };
  bottom?: { x: number; y: number };
}

interface Landmark {
  x: number;
  y: number;
  z?: number;
}

interface FaceMeshResults {
  multiFaceLandmarks?: Landmark[][];
}

// FaceMesh 인스턴스 타입 정의
interface FaceMeshInstance {
  setOptions: (options: {
    maxNumFaces: number;
    refineLandmarks: boolean;
    minDetectionConfidence: number;
    minTrackingConfidence: number;
  }) => void;
  onResults: (callback: (results: FaceMeshResults) => void) => void;
  send: (data: { image: HTMLVideoElement }) => Promise<void>;
}

declare global {
  interface Window {
    FaceMesh: new (config: {
      locateFile: (file: string) => string;
    }) => FaceMeshInstance;
  }
}

interface IrisTrackerProps {
<<<<<<< HEAD
  onLongBlink?: () => void;
  onDoubleBlink?: () => void;
}

const IrisTracker: React.FC<IrisTrackerProps> = ({ onLongBlink, onDoubleBlink }) => {
=======
  onZoneChange?: (direction: 'left' | 'right') => void;
}

const IrisTracker: React.FC<IrisTrackerProps> = ({ onZoneChange }) => {
>>>>>>> b9f57579
  const videoRef = useRef<HTMLVideoElement>(null);
  const canvasRef = useRef<HTMLCanvasElement>(null);
  const gazeCursorRef = useRef<HTMLDivElement>(null);

  const [isModelLoaded, setIsModelLoaded] = useState(false);
  const [isTracking, setIsTracking] = useState(false);
  const [error, setError] = useState<string>('');
  const [isLoading, setIsLoading] = useState(false);
  const [cameraPermissionRequested, setCameraPermissionRequested] = useState(false);
  const [isProduction, setIsProduction] = useState(false);

  const faceMeshRef = useRef<FaceMeshInstance | null>(null);
  const streamRef = useRef<MediaStream | null>(null);
  const animationFrameRef = useRef<number | null>(null);
  const smoothedPositionRef = useRef<Position>({ x: 0, y: 0 });
  const lastGazeRatioRef = useRef<GazeRatio>({ x: 0.5, y: 0.5 });
  const frameSkipCountRef = useRef(0);
  const lastValidPositionRef = useRef<Position | null>(null);

<<<<<<< HEAD
  // 눈 깜빡임 감지 관련 상태
  const isBlinkingRef = useRef(false);
  const blinkStartTimeRef = useRef<number | null>(null);
  const lastBlinkTimesRef = useRef<number[]>([]);
=======
  // Zone 기반 이동을 위한 refs
  const currentZoneRef = useRef<'left' | 'center' | 'right'>('center');
  const lastZoneChangeRef = useRef<number>(0);
  const ZONE_CHANGE_COOLDOWN = 1000; // 1초 쿨다운
>>>>>>> b9f57579

  const SMOOTHING_FACTOR = 0.22; // 0.15 → 0.22 (반응성 개선, 여전히 부드러움 유지)
  const SENSITIVITY_X = 3.0;
  const SENSITIVITY_Y = 4.0;
  const FRAME_SKIP = 2; // 2프레임마다 1번만 처리 (성능 최적화)
  const MAX_POSITION_CHANGE = 70; // 50 → 70 (더 빠른 이동 허용)

  // 눈 깜빡임 감지 상수
  const EAR_THRESHOLD = 0.21; // 눈을 감은 것으로 판단하는 EAR 임계값
  const LONG_BLINK_DURATION = 400; // 긴 깜빡임으로 판단하는 최소 지속 시간 (ms)
  const MAX_BLINK_DURATION = 2000; // 최대 깜빡임 지속 시간 (ms) - 이보다 길면 무시
  const DOUBLE_BLINK_WINDOW = 1000; // 짧은 깜빡임이 여러 번 발생했는지 확인하는 시간 창 (ms)
  const DOUBLE_BLINK_COUNT = 2; // "깜빡깜빡"으로 인식하는 최소 깜빡임 횟수

  // 프로덕션 환경 체크
  useEffect(() => {
    if (typeof window !== 'undefined') {
      const isHttps = window.location.protocol === 'https:';
      const isLocalhost = window.location.hostname === 'localhost' || window.location.hostname === '127.0.0.1';
      setIsProduction(isHttps || !isLocalhost);

      // HTTPS가 아닌 프로덕션 환경에서 경고
      if (!isHttps && !isLocalhost) {
        setError('시선 추적을 사용하려면 HTTPS 연결이 필요합니다. 보안 연결(https://)로 접속해주세요.');
      }
    }
  }, []);

  // MediaPipe 스크립트 로딩 (재시도 로직 포함)
  const loadMediaPipeScripts = async (retryCount = 0): Promise<void> => {
    const MAX_RETRIES = 3;
    const RETRY_DELAY = 1000;

    try {
      return await new Promise((resolve, reject) => {
        if (typeof window !== 'undefined' && typeof window.FaceMesh !== 'undefined') {
          resolve();
          return;
        }

        const scripts = [
          'https://cdn.jsdelivr.net/npm/@mediapipe/camera_utils/camera_utils.js',
          'https://cdn.jsdelivr.net/npm/@mediapipe/control_utils/control_utils.js',
          'https://cdn.jsdelivr.net/npm/@mediapipe/drawing_utils/drawing_utils.js',
          'https://cdn.jsdelivr.net/npm/@mediapipe/face_mesh/face_mesh.js'
        ];

        let loadedCount = 0;
        let hasError = false;

        scripts.forEach((src) => {
          const script = document.createElement('script');
          script.src = src;
          script.crossOrigin = 'anonymous';
          script.onload = () => {
            loadedCount++;
            if (loadedCount === scripts.length && !hasError) {
              setTimeout(() => resolve(), 200);
            }
          };
          script.onerror = (e) => {
            hasError = true;
            console.error(`스크립트 로드 실패: ${src}`, e);
            reject(new Error(`Failed to load script: ${src}`));
          };
          document.head.appendChild(script);
        });
      });
    } catch (error) {
      if (retryCount < MAX_RETRIES) {
        console.log(`스크립트 로드 재시도 중... (${retryCount + 1}/${MAX_RETRIES})`);
        await new Promise(resolve => setTimeout(resolve, RETRY_DELAY));
        return loadMediaPipeScripts(retryCount + 1);
      } else {
        throw error;
      }
    }
  };

  // 비디오 프레임 처리 (프레임 스킵 적용)
  const processVideoFrame = useCallback(async () => {
    if (!isTracking || !faceMeshRef.current || !videoRef.current) {
      return;
    }

    frameSkipCountRef.current++;

    // FRAME_SKIP 프레임마다 1번만 처리 (성능 최적화)
    if (frameSkipCountRef.current % FRAME_SKIP === 0) {
      try {
        if (videoRef.current.readyState >= 2 && faceMeshRef.current) {
          await faceMeshRef.current.send({ image: videoRef.current });
        }
      } catch (error) {
        console.error('프레임 처리 오류:', error);
      }
    }

    if (isTracking) {
      animationFrameRef.current = requestAnimationFrame(processVideoFrame);
    }
  }, [isTracking]);

  // EAR (Eye Aspect Ratio) 계산 - 눈의 개폐 정도 측정
  const calculateEAR = useCallback((landmarks: Landmark[], eyeIndices: number[]): number => {
    // eyeIndices: [outer, top1, top2, inner, bottom2, bottom1]
    // 세로 길이 2개 계산
    const vertical1 = Math.sqrt(
      Math.pow(landmarks[eyeIndices[1]].x - landmarks[eyeIndices[5]].x, 2) +
      Math.pow(landmarks[eyeIndices[1]].y - landmarks[eyeIndices[5]].y, 2)
    );
    const vertical2 = Math.sqrt(
      Math.pow(landmarks[eyeIndices[2]].x - landmarks[eyeIndices[4]].x, 2) +
      Math.pow(landmarks[eyeIndices[2]].y - landmarks[eyeIndices[4]].y, 2)
    );
    // 가로 길이 계산
    const horizontal = Math.sqrt(
      Math.pow(landmarks[eyeIndices[0]].x - landmarks[eyeIndices[3]].x, 2) +
      Math.pow(landmarks[eyeIndices[0]].y - landmarks[eyeIndices[3]].y, 2)
    );

    // EAR = (세로1 + 세로2) / (2 * 가로)
    return (vertical1 + vertical2) / (2.0 * horizontal);
  }, []);

  // 눈 깜빡임 감지 및 처리
  const detectBlink = useCallback((landmarks: Landmark[]) => {
    try {
      // 왼쪽 눈과 오른쪽 눈의 EAR 계산
      // 왼쪽 눈: 33(outer), 160(top), 159(top), 133(inner), 145(bottom), 144(bottom)
      const leftEAR = calculateEAR(landmarks, [33, 160, 159, 133, 145, 144]);
      // 오른쪽 눈: 263(outer), 387(top), 386(top), 362(inner), 374(bottom), 373(bottom)
      const rightEAR = calculateEAR(landmarks, [263, 387, 386, 362, 374, 373]);

      // 양쪽 눈의 평균 EAR
      const avgEAR = (leftEAR + rightEAR) / 2;

      const currentTime = Date.now();

      // 눈을 감은 상태 (EAR이 임계값 이하)
      if (avgEAR < EAR_THRESHOLD) {
        if (!isBlinkingRef.current) {
          // 깜빡임 시작
          isBlinkingRef.current = true;
          blinkStartTimeRef.current = currentTime;
        }
      } else {
        // 눈을 뜬 상태
        if (isBlinkingRef.current && blinkStartTimeRef.current) {
          // 깜빡임 종료
          const blinkDuration = currentTime - blinkStartTimeRef.current;

          // 유효한 깜빡임인지 확인 (너무 길지 않은지)
          if (blinkDuration < MAX_BLINK_DURATION) {
            if (blinkDuration >= LONG_BLINK_DURATION) {
              // 긴 깜빡임 감지 - 뒤로가기
              console.log('긴 깜빡임 감지:', blinkDuration, 'ms');
              onLongBlink?.();
            } else {
              // 짧은 깜빡임 감지
              console.log('짧은 깜빡임 감지:', blinkDuration, 'ms');
              lastBlinkTimesRef.current.push(currentTime);

              // 오래된 깜빡임 기록 제거 (DOUBLE_BLINK_WINDOW 이전 것들)
              lastBlinkTimesRef.current = lastBlinkTimesRef.current.filter(
                time => currentTime - time < DOUBLE_BLINK_WINDOW
              );

              // 짧은 깜빡임이 여러 번 발생했는지 확인
              if (lastBlinkTimesRef.current.length >= DOUBLE_BLINK_COUNT) {
                console.log('깜빡깜빡 감지:', lastBlinkTimesRef.current.length, '회');
                onDoubleBlink?.();
                // 기록 초기화
                lastBlinkTimesRef.current = [];
              }
            }
          }

          isBlinkingRef.current = false;
          blinkStartTimeRef.current = null;
        }
      }
    } catch (error) {
      console.error('눈 깜빡임 감지 오류:', error);
    }
  }, [calculateEAR, onLongBlink, onDoubleBlink, EAR_THRESHOLD, LONG_BLINK_DURATION, MAX_BLINK_DURATION, DOUBLE_BLINK_WINDOW, DOUBLE_BLINK_COUNT]);

  // Iris 중심점 계산
  const getIrisCenter = (landmarks: Landmark[], irisIndices: number[]): Position | null => {
    let sumX = 0, sumY = 0, count = 0;

    irisIndices.forEach(index => {
      if (landmarks[index]) {
        sumX += landmarks[index].x;
        sumY += landmarks[index].y;
        count++;
      }
    });

    if (count === 0) return null;

    return {
      x: sumX / count,
      y: sumY / count
    };
  };

  // Iris 위치 비율 계산
  const calculateIrisRatio = (irisCenter: Position, eyeBounds: EyeBounds): GazeRatio => {
    if (!irisCenter || !eyeBounds.outer || !eyeBounds.inner) {
      return { x: 0.5, y: 0.5 };
    }

    const eyeWidth = Math.abs(eyeBounds.outer.x - eyeBounds.inner.x);
    const eyeHeight = eyeBounds.top && eyeBounds.bottom ?
      Math.abs(eyeBounds.top.y - eyeBounds.bottom.y) : eyeWidth * 0.5;

    const eyeCenterX = (eyeBounds.outer.x + eyeBounds.inner.x) / 2;
    const eyeCenterY = eyeBounds.top && eyeBounds.bottom ?
      (eyeBounds.top.y + eyeBounds.bottom.y) / 2 : irisCenter.y;

    let ratioX = 0.5 + (irisCenter.x - eyeCenterX) / (eyeWidth * 0.8);
    let ratioY = 0.5 + (irisCenter.y - eyeCenterY) / (eyeHeight * 0.8);

    ratioX = Math.max(0.1, Math.min(0.9, ratioX));
    ratioY = Math.max(0.1, Math.min(0.9, ratioY));

    return { x: ratioX, y: ratioY };
  };

  // Zone 감지 함수 (화면 3등분)
  const detectZone = useCallback((position: Position) => {
    const now = Date.now();
    const screenWidth = window.innerWidth;
    const zoneWidth = screenWidth / 3;

    // 현재 zone 계산
    let newZone: 'left' | 'center' | 'right';
    if (position.x < zoneWidth) {
      newZone = 'left';
    } else if (position.x < zoneWidth * 2) {
      newZone = 'center';
    } else {
      newZone = 'right';
    }

    const prevZone = currentZoneRef.current;

    // Zone이 변경되었고 center로 돌아왔을 때
    if (prevZone !== 'center' && newZone === 'center') {
      // 쿨다운 체크
      if (now - lastZoneChangeRef.current > ZONE_CHANGE_COOLDOWN) {
        if (prevZone === 'left' && onZoneChange) {
          console.log('👈 Left zone to center - move selection left');
          onZoneChange('left');
          lastZoneChangeRef.current = now;
        } else if (prevZone === 'right' && onZoneChange) {
          console.log('👉 Right zone to center - move selection right');
          onZoneChange('right');
          lastZoneChangeRef.current = now;
        }
      }
    }

    currentZoneRef.current = newZone;
  }, [onZoneChange, ZONE_CHANGE_COOLDOWN]);

  // 커서 업데이트 (화면 하단 절반으로 제한 + 강화된 스무딩)
  const updateGazeCursor = (position: Position) => {
    if (!gazeCursorRef.current) return;

    // Y 좌표를 화면 하단 절반으로 제한
    const minY = window.innerHeight / 2;
    const maxY = window.innerHeight - 30;
    const constrainedY = Math.max(minY, Math.min(maxY, position.y));

    // X 좌표는 전체 범위 사용
    const constrainedX = Math.max(30, Math.min(window.innerWidth - 30, position.x));

    let targetX = constrainedX;
    let targetY = constrainedY;

    // 이전 유효한 위치 보존
    if (!lastValidPositionRef.current) {
      lastValidPositionRef.current = { x: constrainedX, y: constrainedY };
    } else {
      // 급격한 변화 제한 (점프 방지)
      const dx = constrainedX - lastValidPositionRef.current.x;
      const dy = constrainedY - lastValidPositionRef.current.y;

      if (Math.abs(dx) > MAX_POSITION_CHANGE) {
        targetX = lastValidPositionRef.current.x + Math.sign(dx) * MAX_POSITION_CHANGE;
      }
      if (Math.abs(dy) > MAX_POSITION_CHANGE) {
        targetY = lastValidPositionRef.current.y + Math.sign(dy) * MAX_POSITION_CHANGE;
      }

      lastValidPositionRef.current = { x: targetX, y: targetY };
    }

    // 초기화
    if (smoothedPositionRef.current.x === 0 && smoothedPositionRef.current.y === 0) {
      smoothedPositionRef.current = { x: targetX, y: targetY };
    }

    // 부드러운 스무딩 적용
    smoothedPositionRef.current.x += (targetX - smoothedPositionRef.current.x) * SMOOTHING_FACTOR;
    smoothedPositionRef.current.y += (targetY - smoothedPositionRef.current.y) * SMOOTHING_FACTOR;

    gazeCursorRef.current.style.left = smoothedPositionRef.current.x + 'px';
    gazeCursorRef.current.style.top = smoothedPositionRef.current.y + 'px';
    gazeCursorRef.current.style.display = 'block';
    gazeCursorRef.current.style.visibility = 'visible';
    gazeCursorRef.current.style.opacity = '1';

    // Zone 감지 호출
    detectZone(smoothedPositionRef.current);
  };

  // Iris 기반 시선 추적 계산
  const calculateIrisGaze = (landmarks: Landmark[]) => {
    try {
      // 눈 깜빡임 감지
      detectBlink(landmarks);

      const leftIrisCenter = getIrisCenter(landmarks, [468, 469, 470, 471, 472]);
      const rightIrisCenter = getIrisCenter(landmarks, [473, 474, 475, 476, 477]);

      if (!leftIrisCenter || !rightIrisCenter) {
        return;
      }

      const leftEyeBounds: EyeBounds = {
        outer: landmarks[33],
        inner: landmarks[133],
        top: landmarks[159],
        bottom: landmarks[145]
      };

      const rightEyeBounds: EyeBounds = {
        outer: landmarks[263],
        inner: landmarks[362],
        top: landmarks[386],
        bottom: landmarks[374]
      };

      const leftGazeRatio = calculateIrisRatio(leftIrisCenter, leftEyeBounds);
      const rightGazeRatio = calculateIrisRatio(rightIrisCenter, rightEyeBounds);

      const avgGazeRatio: GazeRatio = {
        x: (leftGazeRatio.x + rightGazeRatio.x) / 2,
        y: (leftGazeRatio.y + rightGazeRatio.y) / 2
      };

      lastGazeRatioRef.current = { x: avgGazeRatio.x, y: avgGazeRatio.y };

      const normalizedX = 1 - avgGazeRatio.x;
      const normalizedY = avgGazeRatio.y;

      const screenX = window.innerWidth * ((normalizedX - 0.5) * SENSITIVITY_X + 0.5);
      const screenY = window.innerHeight * ((normalizedY - 0.5) * SENSITIVITY_Y + 0.5);

      const boundedX = Math.max(30, Math.min(window.innerWidth - 30, screenX));
      const boundedY = Math.max(30, Math.min(window.innerHeight - 30, screenY));

      updateGazeCursor({ x: boundedX, y: boundedY });
    } catch (error) {
      console.error('Iris 시선 계산 오류:', error);
    }
  };

  // MediaPipe 결과 처리
  const onFaceMeshResults = useCallback((results: FaceMeshResults) => {
    if (!canvasRef.current) return;

    const canvas = canvasRef.current;
    const ctx = canvas.getContext('2d');
    if (!ctx) return;

    ctx.save();
    ctx.clearRect(0, 0, canvas.width, canvas.height);

    if (results.multiFaceLandmarks && results.multiFaceLandmarks.length > 0) {
      const landmarks = results.multiFaceLandmarks[0];
      calculateIrisGaze(landmarks);
    } else {
      if (gazeCursorRef.current) {
        gazeCursorRef.current.style.display = 'none';
      }
    }

    ctx.restore();
  // eslint-disable-next-line react-hooks/exhaustive-deps
  }, [detectZone]);

  // MediaPipe 초기화
  useEffect(() => {
    if (typeof window === 'undefined') return;

    const initMediaPipe = async () => {
      try {
        setIsLoading(true);
        await loadMediaPipeScripts();

        if (typeof window !== 'undefined' && typeof window.FaceMesh !== 'undefined') {
          const faceMesh = new window.FaceMesh({
            locateFile: (file: string) => {
              return `https://cdn.jsdelivr.net/npm/@mediapipe/face_mesh/${file}`;
            }
          });

          faceMesh.setOptions({
            maxNumFaces: 1,
            refineLandmarks: true,
            minDetectionConfidence: 0.5,
            minTrackingConfidence: 0.5
          });

          faceMesh.onResults(onFaceMeshResults);
          faceMeshRef.current = faceMesh;

          setIsModelLoaded(true);
          setIsLoading(false);
        }
      } catch (error) {
        console.error('MediaPipe Iris 초기화 실패:', error);
        setError('시선 추적 모델을 로드할 수 없습니다. 페이지를 새로고침해주세요.');
        setIsLoading(false);
      }
    };

    initMediaPipe();

    return () => {
      if (animationFrameRef.current) {
        cancelAnimationFrame(animationFrameRef.current);
      }
    };
  }, [onFaceMeshResults]);

  // isTracking 상태 변화 추적
  useEffect(() => {
    if (isTracking && faceMeshRef.current && videoRef.current) {
      processVideoFrame();
    } else if (!isTracking && animationFrameRef.current) {
      cancelAnimationFrame(animationFrameRef.current);
    }
  }, [isTracking, processVideoFrame]);

  // 카메라 시작
  const startCamera = async () => {
    try {
      setIsLoading(true);
      setError('');
      setCameraPermissionRequested(true);

      // HTTPS 체크
      if (typeof window !== 'undefined') {
        const isHttps = window.location.protocol === 'https:';
        const isLocalhost = window.location.hostname === 'localhost' || window.location.hostname === '127.0.0.1';

        if (!isHttps && !isLocalhost) {
          throw new Error('HTTPS 연결이 필요합니다. 보안 연결(https://)로 접속해주세요.');
        }
      }

      const devices = await navigator.mediaDevices.enumerateDevices();
      const videoDevices = devices.filter(device => device.kind === 'videoinput');

      if (videoDevices.length === 0) {
        throw new Error('카메라를 찾을 수 없습니다.');
      }

      // 여러 constraint 시도
      const constraintsList = [
        { video: { width: 640, height: 480, facingMode: 'user' } },
        { video: { width: 640, height: 480 } },
        { video: true },
        { video: { deviceId: videoDevices[0].deviceId } }
      ];

      let stream = null;
      let lastError = null;

      for (const constraints of constraintsList) {
        try {
          stream = await navigator.mediaDevices.getUserMedia(constraints);
          break;
        } catch (error) {
          lastError = error;
        }
      }

      if (!stream) {
        const errorMessage = lastError instanceof Error ?
          (lastError.name === 'NotAllowedError' ?
            '카메라 권한이 거부되었습니다. 브라우저 설정에서 카메라 권한을 허용해주세요.' :
            '카메라를 시작할 수 없습니다.') :
          '카메라를 시작할 수 없습니다.';
        throw new Error(errorMessage);
      }

      if (videoRef.current) {
        videoRef.current.srcObject = stream;
        streamRef.current = stream;

        videoRef.current.onloadedmetadata = () => {
          videoRef.current?.play()
            .then(() => {
              setIsTracking(true);
              setIsLoading(false);
              setError('');
            })
            .catch((error) => {
              console.error('비디오 재생 실패:', error);
              setError('비디오 재생에 실패했습니다.');
              setIsLoading(false);
            });
        };
      }
    } catch (error: unknown) {
      console.error('카메라 시작 실패:', error);
      const errorMessage = error instanceof Error ? error.message : '카메라를 시작할 수 없습니다.';
      setError(errorMessage);
      setIsLoading(false);
    }
  };

  // 자동으로 카메라 시작 제거 - 수동 시작으로 변경
  // 프로덕션 환경에서는 사용자가 명시적으로 카메라를 시작해야 함
  useEffect(() => {
    // 로컬호스트에서만 자동 시작 (개발 편의성)
    if (isModelLoaded && !isTracking && !cameraPermissionRequested) {
      const isLocalhost = window.location.hostname === 'localhost' || window.location.hostname === '127.0.0.1';
      if (isLocalhost) {
        startCamera();
      }
    }
  // eslint-disable-next-line react-hooks/exhaustive-deps
  }, [isModelLoaded]);

  // 컴포넌트 언마운트 시 정리
  useEffect(() => {
    return () => {
      if (streamRef.current) {
        streamRef.current.getTracks().forEach(track => track.stop());
      }
      if (animationFrameRef.current) {
        cancelAnimationFrame(animationFrameRef.current);
      }
    };
  }, []);

  return (
    <>
      {/* 카메라 권한 요청 UI - 프로덕션에서는 항상 표시 */}
      {!isTracking && isModelLoaded && !cameraPermissionRequested && isProduction && (
        <div className="fixed top-4 left-1/2 -translate-x-1/2 z-[999999] bg-white rounded-lg shadow-lg p-4 border-2 border-blue-500">
          <div className="text-center">
            <p className="text-sm mb-3 text-gray-700">시선 추적을 시작하시겠습니까?</p>
            <button
              onClick={startCamera}
              disabled={isLoading}
              className="px-4 py-2 bg-blue-500 text-white rounded hover:bg-blue-600 disabled:bg-gray-400"
            >
              {isLoading ? '시작 중...' : '시선 추적 시작'}
            </button>
            <p className="text-xs text-gray-500 mt-2">카메라 권한이 필요합니다</p>
          </div>
        </div>
      )}

      {/* 에러 메시지 표시 */}
      {error && (
        <div className="fixed top-4 left-1/2 -translate-x-1/2 z-[999999] bg-red-50 border-2 border-red-500 rounded-lg p-4 max-w-md">
          <div className="flex items-start">
            <svg className="w-6 h-6 text-red-500 mr-2 flex-shrink-0 mt-0.5" fill="currentColor" viewBox="0 0 20 20">
              <path fillRule="evenodd" d="M18 10a8 8 0 11-16 0 8 8 0 0116 0zm-7 4a1 1 0 11-2 0 1 1 0 012 0zm-1-9a1 1 0 00-1 1v4a1 1 0 102 0V6a1 1 0 00-1-1z" clipRule="evenodd" />
            </svg>
            <div>
              <p className="text-sm text-red-700">{error}</p>
              {!isTracking && cameraPermissionRequested && (
                <button
                  onClick={startCamera}
                  className="mt-2 text-sm text-blue-600 hover:text-blue-800 underline"
                >
                  다시 시도
                </button>
              )}
            </div>
          </div>
        </div>
      )}

      {/* 로딩 상태 표시 */}
      {isLoading && !error && (
        <div className="fixed top-4 left-1/2 -translate-x-1/2 z-[999999] bg-blue-50 border-2 border-blue-500 rounded-lg p-4">
          <div className="flex items-center">
            <div className="animate-spin h-5 w-5 border-2 border-blue-500 border-t-transparent rounded-full mr-3"></div>
            <p className="text-sm text-blue-700">시선 추적 준비 중...</p>
          </div>
        </div>
      )}

      {/* 숨겨진 비디오와 캔버스 */}
      <div className="fixed top-0 left-0 opacity-0 pointer-events-none" style={{ width: 0, height: 0, overflow: 'hidden' }}>
        <video
          ref={videoRef}
          autoPlay
          muted
          playsInline
          width={640}
          height={480}
        />
        <canvas
          ref={canvasRef}
          width={640}
          height={480}
        />
      </div>

      {/* 시선 추적 커서 */}
      <div
        id="gaze-tracking-cursor"
        ref={gazeCursorRef}
        className="fixed pointer-events-none"
        style={{
          width: '20px',
          height: '20px',
          backgroundColor: '#ff0000',
          borderRadius: '50%',
          border: '3px solid rgba(255, 255, 255, 0.9)',
          boxShadow: `
            0 0 20px rgba(255, 0, 0, 1),
            0 0 40px rgba(255, 0, 0, 0.6),
            inset 0 0 8px rgba(255, 255, 255, 0.7)
          `,
          zIndex: 999999,
          display: 'none',
          transform: 'translate(-50%, -50%)',
          transition: 'all 0.08s ease-out',
        }}
      >
        <div
          className="absolute inset-1 bg-white rounded-full opacity-70"
          style={{ animation: 'pulseAnimation 1.5s ease-in-out infinite' }}
        />
      </div>

      <style dangerouslySetInnerHTML={{
        __html: `
          @keyframes pulseAnimation {
            0%, 100% { opacity: 0.7; transform: scale(1); }
            50% { opacity: 0.3; transform: scale(0.8); }
          }
        `
      }} />

      {/* Zone 시각화 - 화면 3등분 */}
      <div className="fixed inset-0 pointer-events-none" style={{ zIndex: 999998 }}>
        {/* 왼쪽 영역 */}
        <div
          className="absolute top-0 left-0 h-full opacity-20"
          style={{
            width: '33.33%',
            backgroundColor: '#3B82F6',
            borderRight: '2px dashed #60A5FA'
          }}
        >
          <div className="flex items-center justify-center h-full text-white text-4xl font-bold opacity-50">
            ← 왼쪽
          </div>
        </div>

        {/* 중앙 영역 */}
        <div
          className="absolute top-0 h-full opacity-20"
          style={{
            left: '33.33%',
            width: '33.33%',
            backgroundColor: '#10B981',
            borderLeft: '2px dashed #60A5FA',
            borderRight: '2px dashed #F87171'
          }}
        >
          <div className="flex items-center justify-center h-full text-white text-4xl font-bold opacity-50">
            중앙
          </div>
        </div>

        {/* 오른쪽 영역 */}
        <div
          className="absolute top-0 right-0 h-full opacity-20"
          style={{
            width: '33.33%',
            backgroundColor: '#EF4444',
            borderLeft: '2px dashed #F87171'
          }}
        >
          <div className="flex items-center justify-center h-full text-white text-4xl font-bold opacity-50">
            오른쪽 →
          </div>
        </div>
      </div>
    </>
  );
};

export default IrisTracker;<|MERGE_RESOLUTION|>--- conflicted
+++ resolved
@@ -50,18 +50,12 @@
 }
 
 interface IrisTrackerProps {
-<<<<<<< HEAD
   onLongBlink?: () => void;
   onDoubleBlink?: () => void;
-}
-
-const IrisTracker: React.FC<IrisTrackerProps> = ({ onLongBlink, onDoubleBlink }) => {
-=======
   onZoneChange?: (direction: 'left' | 'right') => void;
 }
 
-const IrisTracker: React.FC<IrisTrackerProps> = ({ onZoneChange }) => {
->>>>>>> b9f57579
+const IrisTracker: React.FC<IrisTrackerProps> = ({ onLongBlink, onDoubleBlink, onZoneChange }) => {
   const videoRef = useRef<HTMLVideoElement>(null);
   const canvasRef = useRef<HTMLCanvasElement>(null);
   const gazeCursorRef = useRef<HTMLDivElement>(null);
@@ -81,17 +75,15 @@
   const frameSkipCountRef = useRef(0);
   const lastValidPositionRef = useRef<Position | null>(null);
 
-<<<<<<< HEAD
   // 눈 깜빡임 감지 관련 상태
   const isBlinkingRef = useRef(false);
   const blinkStartTimeRef = useRef<number | null>(null);
   const lastBlinkTimesRef = useRef<number[]>([]);
-=======
+
   // Zone 기반 이동을 위한 refs
   const currentZoneRef = useRef<'left' | 'center' | 'right'>('center');
   const lastZoneChangeRef = useRef<number>(0);
   const ZONE_CHANGE_COOLDOWN = 1000; // 1초 쿨다운
->>>>>>> b9f57579
 
   const SMOOTHING_FACTOR = 0.22; // 0.15 → 0.22 (반응성 개선, 여전히 부드러움 유지)
   const SENSITIVITY_X = 3.0;
